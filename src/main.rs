--- conflicted
+++ resolved
@@ -709,12 +709,9 @@
     delay.delay_ms(1000);
 
     let led_pin = pins.gpio25.into_push_pull_output();
-<<<<<<< HEAD
-=======
 
     let socket = get_socket(&mut spi_drv, &mut uart).ok().unwrap();
     writeln!(uart, "socket: {:?}\r\n", socket).ok().unwrap();
->>>>>>> 9b734f9a
 
     let mut i: u32 = 0;
     loop {
